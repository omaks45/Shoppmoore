--- conflicted
+++ resolved
@@ -143,7 +143,6 @@
     });
   }
 
-<<<<<<< HEAD
     // order.service.ts
 
 async markOrderAsPaid(reference: string): Promise<void> {
@@ -185,41 +184,4 @@
   await this.notificationService.sendPaymentConfirmationEmail(user, orderToSend);
 }
 
-=======
-  async markOrderAsPaid(reference: string): Promise<void> {
-    const order = await this.orderModel.findOne({ paymentReference: reference });
-    if (!order) throw new NotFoundException(`Order with reference ${reference} not found`);
-
-    order.status = OrderStatus.PAID;
-    await order.save();
-
-    await this.logModel.create({
-      orderId: order._id,
-      action: OrderStatus.PAID,
-      performedBy: order.buyer,
-    });
-
-    const populatedOrder = await this.orderModel
-      .findById(order._id)
-      .populate('buyer', 'firstName email fullName')
-      .populate('orderItems.productId', 'name') as unknown as PopulatedOrder;
-
-    const orderToSend = {
-      _id: populatedOrder._id,
-      items: populatedOrder.orderItems.map((item: any) => ({
-        productName: item.productId.name,
-        quantity: item.quantity,
-      })),
-      totalAmount: populatedOrder.totalPrice,
-      estimatedDeliveryDate: populatedOrder.estimatedDeliveryDate || null,
-    };
-
-    const user = {
-      email: populatedOrder.buyer.email,
-      firstName: populatedOrder.buyer.firstName || populatedOrder.buyer.lastName,
-    };
-
-    await this.notificationService.sendPaymentSuccessEmail(user, orderToSend);
-  }
->>>>>>> f248d9f0
 }