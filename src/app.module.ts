--- conflicted
+++ resolved
@@ -18,11 +18,8 @@
 import { CartModule } from './cart/cart.module';
 import { ReviewsModule } from './reviews/reviews.module';
 import { ProfileModule } from './profile/profile.module';
-<<<<<<< HEAD
 import { PaymentModule } from './payment/payment.module';
-=======
-//import { PaymentModule } from './payment/payment.module';
->>>>>>> f248d9f0
+
 
 
 @Module({
@@ -40,11 +37,8 @@
     CartModule,
     ReviewsModule,
     ProfileModule,
-<<<<<<< HEAD
     PaymentModule
-=======
-   // PaymentModule,
->>>>>>> f248d9f0
+
   ],
   controllers: [AppController],
   providers: [
